--- conflicted
+++ resolved
@@ -133,11 +133,7 @@
 
         // payable(typeToPredicate[tokenToType[ETHER_ADDRESS]]).transfer(msg.value);
         // transfer doesn't work as expected when receiving contract is proxified so using call
-<<<<<<< HEAD
-        (bool success, ) = typeToPredicate[tokenToType[ETHER_ADDRESS]].call{value: msg.value}("");
-=======
         (bool success, /* bytes memory data */) = typeToPredicate[tokenToType[ETHER_ADDRESS]].call{value: msg.value}("");
->>>>>>> 04a1b750
         if (!success) {
             revert("RootChainManager: ETHER_TRANSFER_FAILED");
         }
