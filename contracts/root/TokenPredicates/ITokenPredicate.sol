pragma solidity ^0.6.6;

import {RLPReader} from "../../lib/RLPReader.sol";

/// @title Token predicate interface for all pos portal predicates
/// @notice Abstract interface that defines methods for custom predicates
interface ITokenPredicate {

    /// @notice Deposit tokens into pos portal
    /// @dev When `depositor` deposits tokens into pos portal, tokens get locked into predicate contract.
    /// @param depositor Address who wants to deposit tokens
    /// @param depositReceiver Address (address) who wants to receive tokens on side chain
    /// @param rootToken Token which gets deposited
    /// @param depositData Extra data for deposit (amount for ERC20, token id for ERC721 etc.) [ABI encoded]
    function lockTokens(
        address depositor,
        address depositReceiver,
        address rootToken,
        bytes calldata depositData
    ) external;

<<<<<<< HEAD
    function validateExitLog(address withdrawer, bytes calldata logRLPList)
        external
        pure;

    /// @notice Validates and processes exit while withdraw process
    /// @dev Validates exit log emitted on sidechain. Reverts if validation fails.
    /// @dev Processes withdraw based on custom logic. Example: transfer ERC20/ERC721, mint ERC721 if mintable withdraw
    /// @param withdrawer Address who wants to withdraw tokens
    /// @param rootToken Token which gets withdrawn
    /// @param logRLPList Valid sidechain log for data like amount, token id etc.
=======
>>>>>>> 968b5c26
    function exitTokens(
        address withdrawer,
        address rootToken,
        bytes calldata logRLPList
    ) external;
}<|MERGE_RESOLUTION|>--- conflicted
+++ resolved
@@ -19,19 +19,12 @@
         bytes calldata depositData
     ) external;
 
-<<<<<<< HEAD
-    function validateExitLog(address withdrawer, bytes calldata logRLPList)
-        external
-        pure;
-
     /// @notice Validates and processes exit while withdraw process
     /// @dev Validates exit log emitted on sidechain. Reverts if validation fails.
     /// @dev Processes withdraw based on custom logic. Example: transfer ERC20/ERC721, mint ERC721 if mintable withdraw
     /// @param withdrawer Address who wants to withdraw tokens
     /// @param rootToken Token which gets withdrawn
     /// @param logRLPList Valid sidechain log for data like amount, token id etc.
-=======
->>>>>>> 968b5c26
     function exitTokens(
         address withdrawer,
         address rootToken,
